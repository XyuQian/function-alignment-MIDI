--- conflicted
+++ resolved
@@ -144,9 +144,6 @@
 
 def train(model, dataloader, val_dataloader, device, model_dir, learning_rate, epochs, suffix, rank, world_size):
     optimizer = torch.optim.AdamW(model.parameters(), lr=learning_rate)
-<<<<<<< HEAD
-    scheduler = torch.optim.lr_scheduler.StepLR(optimizer, step_size=1, gamma=0.98)
-=======
 
     steps_per_epoch = len(dataloader)
     warmup_epoch = 0.01
@@ -167,7 +164,6 @@
         after_scheduler=base_scheduler
     )
 
->>>>>>> fb8edd53
     scaler = torch.amp.GradScaler('cuda')
     
     writer = None
@@ -206,16 +202,6 @@
             batch = move_to_device(batch, device)
             optimizer.zero_grad()
 
-<<<<<<< HEAD
-            with torch.amp.autocast('cuda', dtype=torch.bfloat16):
-                loss_dict = model(batch)
-                loss = sum([loss_dict[k] for k in loss_dict])
-            
-            scaler.scale(loss).backward()
-            scaler.step(optimizer)
-            scaler.update()
-
-=======
             with torch.amp.autocast('cuda', dtype=torch.float16):
                 loss_dict = model(batch)
                 loss = sum([loss_dict[k] for k in loss_dict])
@@ -235,7 +221,6 @@
             # Step the scheduler
             scheduler.step()
 
->>>>>>> fb8edd53
             # loss_dict = model(batch)
             # loss = sum([loss_dict[k] for k in loss_dict])
             # loss.backward()
